# Changelog

All notable changes to this project will be documented in this file.

The format is based on [Keep a Changelog](http://keepachangelog.com/en/1.0.0/)
and this project adheres to [0ver](https://0ver.org).

## [Unreleased]

### Added

- Configuration for OpenMetrics Encoding in metrics HTTP endpoint. Enabled by default but can be disable using `disable_openmetrics_encoding: true`.
- Worker pool for projects polling: set `maximum_projects_poller_workers` with an integer value to control parallelism (defaults to `runtime.GOMAXPROCS(0)`)  
<<<<<<< HEAD
- Augmented `skip_tls_verify` with `skip_health_check` additional parameter to drive the behaviour of checking healthiness of target service 
=======
- Configurable ServiceMonitor resource through the helm chart
>>>>>>> ee5517de

### Changed

- Projects polling from GitLab API is done in parallel using `maximum_projects_poller_workers` pollers and concurrently fetching refs and projects
- Fixed a bug causing duplicate metrics when status changes with sparse flag enabled
- Updated labels syntax in helm chart to comply with standards

## [0.2.14] - 2019-04-09

### Added

- Support for pipelines status : `manual`

### Changed

- Bumped **go-gitlab** to `v0.31.0` which includes an exponentional backoff retry mechanism on API errors
- Renamed the `job` label into `job_name`
- Fixed a bug in the helm deployment when using service labels

## [0.2.13] - 2019-03-27

### Added

- **new** `fetch_pipeline_job_metrics` configuration flag (default `false`).
When enabled, various statistics for the jobs from the last pipeline run will be collected.

- **new** `output_sparse_status_metrics` flag (default `false`).
When enabled, only reports the status metric currently matching the last pipeline run.
Reduces reported metric count, at the cost of status values being expired from storage
if not seen in a long time.

### Changed

- Corrected the ordering of variable assigments in the assertion tests functions
- Updated the user agent to `gitlab-ci-pipelines-exporter`
- Bumped goreleaser to 0.129.0

## [0.2.12] - 2019-03-09

### Added

- Now using stretchr/testify for asserting test results
- Capability to filter in/out archived projects

### Changed

- Fix `--gitlab-token` and improve docs/chart
- Bumped to go 1.14
- Bumped goreleaser to 0.128.0

## [0.2.11] - 2019-02-03

### Added

- Added global rate limit capability to avoid hammering GitLab API endpoints
- Added `--gitlab-token` flag. Can be use to specify the gitlab token as flag or env var.

### Changed

- Bumped gitlab & prometheus libaries to their latest versions

## [0.2.10] - 2019-12-20

### Added

- Capability to fetch removed refs by analyzing recent project pipelines
- New label `topics` which gather project topics

### Changed

- Refactored the fetching logic to get faster inits
- Enhanced the logic to prevent fatal failures on connectivity issues
- Bumped go librairies to their latest versions

## [0.2.9] - 2019-11-15

### Added

- New `gitlab_ci_pipeline_coverage` metric that fetches the coverage value of the most recent pipeline [GH-32]

### Changed

- Fixed a bug causing panic on DNS lookup failure
- Enhanced the polling logic to reduce the amount of network calls
- Bumped dependencies versions
- Reduced default verbosity

## [0.2.8] - 2019-10-01

### Added

- Capability to automatically fetch projects from subgroups
- List projects without specifying an user or a group as owner, referring to what is discoverable by the token

### Changed

- Upgraded to go `1.13`

## [0.2.7] - 2019-09-12

### Added

- Graceful shutdowns
- Configurable health URLs for readiness checks
- Disabled readiness checks if SkipTLSVerification is set

### Changed

- Got more flexibility for the helm chart configuration

## [0.2.6] - 2019-09-09

### Added

- Missing pipelines statuses from the API spec
- Tests for config file parsing and some gitlab related functions

### Changed

- Fix nil pointer dereference on pollProjectRef function
- Refactored codebase with `cli`, `cmd` and `logger` packages
- Refactored the config and client structures, exported them
- Switched from yaml.v2 to yaml.v3

## [0.2.5] - 2019-08-27

### Added

- New `gitlab_ci_pipeline_last_run_id` metric
- Added `skip_tls_verify` config parameter for the GitLab client
- Added `-c` and `-l` aliases for `config` and `listen-adress` flags
- Backoff mechanism for pollings refs with no pipelines

### Changed

- Renamed `gitlab_ci_pipeline_status` metric into `gitlab_ci_pipeline_last_run_status`
- Initialize `gitlab_ci_pipeline_run_count` with a value of `0` when the exporter starts

## [0.2.4] - 2019-08-02

### Added

- Added an `example/` folder that allow people to get a fully working test environment in a few minutes using **docker-compose**.

### Changed

- Fixed an issue that prevented from loading all projects and branches/tags when using wildcard definitions #10

## [0.2.3] - 2019-08-01

### Added

- Released packages for `Mac OS X`, `Linux` & `Windows` and updated documentation
- Support for customisable environment variables on the chart

### Changed

- Replaced alpine/musl with a busybox/glibc based container image
- Fixed a bug introduced with the wildcard support preventing mux from starting correctly

### Removed

- Liveness check around goroutines

## [0.2.2] - 2019-07-30

### Added

- Added automatic refresh of available projects when using wildcards
- Added support for wildcard on refs (branches & tags) with automatic refresh of available ones

### Changed

- Replaced cli with `urfave/cli`
- Replaced log with `sirupsen/logrus`

## [0.2.1] - 2019-07-26

### Added

- Added `securityContext` configuration capability to the chart
- Added proper `liveness` and `readiness` checks
- Added support for dynamic discovery of the projects using a wildcard

### Changed

- Updated default `--listen-port` to **8080** so that you can run it without `root` user
- Fixed a bug causing a panic when no pipelines were created on a ref
- Bumped dependencies
- Updated Grafana dashboards

## [0.2.0] - 2019-05-27

### Added

- Automated releases of the binaries

### Changed

- Fixed linting errors
- Actually include the helm chart..
- Switched to go modules
- Upgraded to go 1.12
- Rewrote license in markdown
- Switched CI to drone
- Upgraded Docker release to alpine 3.9
- Bumped prometheus and gitlab SDK to their latest versions

## [0.1.0] - 2018-09-21

### Added

- Working state of the app
- Helm chart for K8S deployments
- New metric : `gitlab_ci_pipeline_last_run_duration_seconds`
- New metric : `gitlab_ci_pipeline_run_count`
- New metric : `gitlab_ci_pipeline_status`
- New metric : `gitlab_ci_pipeline_time_since_last_run_seconds`
- Makefile
- LICENSE
- README

[Unreleased]: https://github.com/mvisonneau/gitlab-ci-pipelines-exporter/compare/0.2.14...HEAD
[0.2.14]: https://github.com/mvisonneau/gitlab-ci-pipelines-exporter/tree/0.2.14
[0.2.13]: https://github.com/mvisonneau/gitlab-ci-pipelines-exporter/tree/0.2.13
[0.2.12]: https://github.com/mvisonneau/gitlab-ci-pipelines-exporter/tree/0.2.12
[0.2.11]: https://github.com/mvisonneau/gitlab-ci-pipelines-exporter/tree/0.2.11
[0.2.10]: https://github.com/mvisonneau/gitlab-ci-pipelines-exporter/tree/0.2.10
[0.2.9]: https://github.com/mvisonneau/gitlab-ci-pipelines-exporter/tree/0.2.9
[0.2.8]: https://github.com/mvisonneau/gitlab-ci-pipelines-exporter/tree/0.2.8
[0.2.7]: https://github.com/mvisonneau/gitlab-ci-pipelines-exporter/tree/0.2.7
[0.2.6]: https://github.com/mvisonneau/gitlab-ci-pipelines-exporter/tree/0.2.6
[0.2.5]: https://github.com/mvisonneau/gitlab-ci-pipelines-exporter/tree/0.2.5
[0.2.4]: https://github.com/mvisonneau/gitlab-ci-pipelines-exporter/tree/0.2.4
[0.2.3]: https://github.com/mvisonneau/gitlab-ci-pipelines-exporter/tree/0.2.3
[0.2.2]: https://github.com/mvisonneau/gitlab-ci-pipelines-exporter/tree/0.2.2
[0.2.1]: https://github.com/mvisonneau/gitlab-ci-pipelines-exporter/tree/0.2.1
[0.2.0]: https://github.com/mvisonneau/gitlab-ci-pipelines-exporter/tree/0.2.0
[0.1.0]: https://github.com/mvisonneau/gitlab-ci-pipelines-exporter/tree/0.1.0<|MERGE_RESOLUTION|>--- conflicted
+++ resolved
@@ -11,11 +11,8 @@
 
 - Configuration for OpenMetrics Encoding in metrics HTTP endpoint. Enabled by default but can be disable using `disable_openmetrics_encoding: true`.
 - Worker pool for projects polling: set `maximum_projects_poller_workers` with an integer value to control parallelism (defaults to `runtime.GOMAXPROCS(0)`)  
-<<<<<<< HEAD
 - Augmented `skip_tls_verify` with `skip_health_check` additional parameter to drive the behaviour of checking healthiness of target service 
-=======
 - Configurable ServiceMonitor resource through the helm chart
->>>>>>> ee5517de
 
 ### Changed
 
