package cmd

import (
	"context"
	"crypto/tls"
	"net/http"
	"os"
	"os/signal"
	"syscall"
	"time"

	"github.com/heptiolabs/healthcheck"
	"github.com/mvisonneau/go-helpers/logger"
	"github.com/prometheus/client_golang/prometheus"
	"github.com/prometheus/client_golang/prometheus/promhttp"
	log "github.com/sirupsen/logrus"
	"github.com/urfave/cli"
	"github.com/xanzy/go-gitlab"
	"go.uber.org/ratelimit"
)

const (
	userAgent = "gitlab-ci-pipelines-exporter"
)

// Run launches the exporter
func Run(ctx *cli.Context) error {

	// Configure logger
	lc := &logger.Config{
		Level:  ctx.GlobalString("log-level"),
		Format: ctx.GlobalString("log-format"),
	}

	if err := lc.Configure(); err != nil {
		return exit(err, 1)
	}

	// Initialize config
	if err := cfg.Parse(ctx.GlobalString("config")); err != nil {
		return exit(err, 1)
	}

	cfg.MergeWithContext(ctx)

	log.Infof("Starting exporter")
	log.Infof("Configured GitLab endpoint : %s", cfg.Gitlab.URL)
	log.Infof("Polling projects every %ds", cfg.ProjectsPollingIntervalSeconds)
	log.Infof("Polling refs every %ds", cfg.RefsPollingIntervalSeconds)
	log.Infof("Polling pipelines every %ds", cfg.PipelinesPollingIntervalSeconds)
	log.Infof("Global rate limit for the GitLab API set to %d req/s", cfg.MaximumGitLabAPIRequestsPerSecond)

	// Configure GitLab client
	opts := []gitlab.ClientOptionFunc{
		gitlab.WithHTTPClient(&http.Client{Transport: &http.Transport{
			TLSClientConfig: &tls.Config{InsecureSkipVerify: cfg.Gitlab.SkipTLSVerify},
		}}),
		gitlab.WithBaseURL(cfg.Gitlab.URL),
	}
	gc, err := gitlab.NewClient(cfg.Gitlab.Token, opts...)
	if err != nil {
		return exit(err, 1)
	}
	c := &Client{
		Client:      gc,
		RateLimiter: ratelimit.New(cfg.MaximumGitLabAPIRequestsPerSecond),
	}
	c.UserAgent = userAgent

	// Graceful shutdowns
	onShutdown := make(chan os.Signal, 1)
	signal.Notify(onShutdown, syscall.SIGINT, syscall.SIGTERM, syscall.SIGABRT)

	untilStopSignal := make(chan bool)
	c.pollProjects(untilStopSignal)

	// Configure liveness and readiness probes
	health := healthcheck.NewHandler()
	if !cfg.Gitlab.SkipHealthCheck {
		health.AddReadinessCheck("gitlab-reachable", healthcheck.HTTPGetCheck(cfg.Gitlab.HealthURL, 5*time.Second))
	} else {
		log.Warn("TLS verification has been disabled. Readiness checks won't be operated.")
	}

	// Register the default metrics into a new registry
	registerMetricOn(registry, log.StandardLogger(), defaultMetrics...)

	// Expose the registered registry via HTTP
	mux := http.NewServeMux()
	mux.HandleFunc("/health/live", health.LiveEndpoint)
	mux.HandleFunc("/health/ready", health.ReadyEndpoint)
<<<<<<< HEAD
	mux.Handle("/metrics", metricsHandlerFor(registry, cfg.PrometheusOpenmetricsEncoding))
=======
	mux.Handle("/metrics", promhttp.HandlerFor(metrics, promhttp.HandlerOpts{
		Registry:          metrics,
		EnableOpenMetrics: !cfg.DisableOpenmetricsEncoding,
	}))
>>>>>>> ee5517de

	srv := &http.Server{
		Addr:    ctx.GlobalString("listen-address"),
		Handler: mux,
	}

	go func() {
		if err := srv.ListenAndServe(); err != nil && err != http.ErrServerClosed {
			log.Fatal(err)
		}
	}()
	log.Infof("Started listening onto %s", ctx.GlobalString("listen-address"))

	<-onShutdown
	untilStopSignal <- true
	log.Print("Stopped!")

	ctxt, cancel := context.WithTimeout(context.Background(), 5*time.Second)
	defer cancel()

	if err := srv.Shutdown(ctxt); err != nil {
		log.Fatalf("Shutdown failed: %+v", err)
	}

	return exit(nil, 0)
}

func metricsHandlerFor(registry *prometheus.Registry, openMetricsEncoder bool) http.Handler {
	return promhttp.HandlerFor(registry, promhttp.HandlerOpts{
		Registry:          registry,
		EnableOpenMetrics: openMetricsEncoder,
	})
}

func exit(err error, exitCode int) *cli.ExitError {
	if err != nil {
		log.Error(err.Error())
		return cli.NewExitError(err.Error(), exitCode)
	}

	return cli.NewExitError("", exitCode)
}<|MERGE_RESOLUTION|>--- conflicted
+++ resolved
@@ -89,14 +89,8 @@
 	mux := http.NewServeMux()
 	mux.HandleFunc("/health/live", health.LiveEndpoint)
 	mux.HandleFunc("/health/ready", health.ReadyEndpoint)
-<<<<<<< HEAD
 	mux.Handle("/metrics", metricsHandlerFor(registry, cfg.PrometheusOpenmetricsEncoding))
-=======
-	mux.Handle("/metrics", promhttp.HandlerFor(metrics, promhttp.HandlerOpts{
-		Registry:          metrics,
-		EnableOpenMetrics: !cfg.DisableOpenmetricsEncoding,
-	}))
->>>>>>> ee5517de
+
 
 	srv := &http.Server{
 		Addr:    ctx.GlobalString("listen-address"),
