--- conflicted
+++ resolved
@@ -463,22 +463,13 @@
 	return nil
 }
 
-<<<<<<< HEAD
 func (c *Client) pollProjectsWith(numWorkers int, doing func(Project) error, until <-chan struct{}, projects ...Project) <-chan error {
 	errorStream := make(chan error)
 	projectsToPoll := make(chan Project, len(projects))
 	// sync closing the error channel via a waitGroup
 	var wg sync.WaitGroup
 	wg.Add(numWorkers)
-=======
-func (c *Client) pollProjectsWith(numWorkers int, fetch func(Project) error, until <-chan struct{}, on ...Project) <-chan error {
-	errorStream := make(chan error)
-	projectsToPoll := make(chan Project, len(on))
-	// sync closing the error channel via a waitGroup
-	var wg sync.WaitGroup
-	wg.Add(numWorkers)
-
->>>>>>> ee5517de
+
 	// spawn maximum_projects_poller_workers to process project polling in parallel
 	for w := 0; w < numWorkers; w++ {
 		go func(wg *sync.WaitGroup) {
@@ -487,11 +478,7 @@
 				select {
 				case <-until:
 					return
-<<<<<<< HEAD
 				case errorStream <- doing(p):
-=======
-				case errorStream <- fetch(p):
->>>>>>> ee5517de
 				}
 			}
 		}(&wg)
